import argparse
import copy
import json
import os
import random
import re
from collections import namedtuple
from concurrent.futures import ThreadPoolExecutor

import backoff
import numpy as np
import openai
import pandas
from tqdm import tqdm
from google import genai
from google.genai import types

from mmlu_prompt import get_init_archive, get_prompt, get_reflexion_prompt

openai_client = openai.OpenAI()
gemini_client = genai.Client(api_key=os.getenv('GOOGLE_AI_API_KEY'))

from utils import format_multichoice_question, random_id, bootstrap_confidence_interval

Info = namedtuple('Info', ['name', 'author', 'content', 'iteration_idx'])

FORMAT_INST = lambda request_keys: f"""Reply EXACTLY with the following JSON format.\n{str(request_keys)}\nDO NOT MISS ANY REQUEST FIELDS and ensure that your response is a well-formed JSON object!\n"""
ROLE_DESC = lambda role: f"You are a {role}."
SYSTEM_MSG = ""

PRINT_LLM_DEBUG = False
SEARCHING_MODE = True


@backoff.on_exception(backoff.expo, openai.RateLimitError)
def get_json_response_from_gpt(
        msg,
        system_message,
        temperature=0.5
):
    messages = [
        {"role": "system", "content": system_message},
        {"role": "user", "content": msg},
    ]
    
    combined_prompt = ""

    for msg in messages:
        role = msg["role"]
        content = msg["content"]
        if role == "system":
            combined_prompt += f"System: {content}\n\n"
        elif role == "user":
            combined_prompt += f"User: {content}\n\n"
        elif role == "assistant":
            combined_prompt += f"Assistant: {content}\n\n"
    try:
        response = gemini_client.models.generate_content(
            model='gemini-1.5-flash-8b',
            contents=combined_prompt,
            config=types.GenerateContentConfig(
                temperature=temperature,
                max_output_tokens=1024,
                stop_sequences=None,
                response_mime_type='application/json'
                
            )
        )
    except Exception as e:
        print(e)
        raise e
    
    content = response.text
    json_dict = json.loads(content)
    assert not json_dict is None
    return json_dict


@backoff.on_exception(backoff.expo, openai.RateLimitError)
def get_json_response_from_gpt_reflect(
        msg_list,
        temperature=0.8
):
    print('Calling GPT-4o')
    response = openai.chat.completions.create(
        model='gpt-4o-mini-2024-07-18',
        messages=msg_list,
        temperature=temperature, max_tokens=4096, stop=None, response_format={"type": "json_object"}
    )
    content = response.choices[0].message.content
    json_dict = json.loads(content)
    assert not json_dict is None
    return json_dict


class LLMAgentBase():
    """
    Attributes:
    """

    def __init__(self, output_fields: list, agent_name: str,
                 role='helpful assistant', temperature=0.5) -> None:
        self.output_fields = output_fields
        self.agent_name = agent_name

        self.role = role
        self.temperature = temperature

        # give each instance a unique id
        self.id = random_id()

    def generate_prompt(self, input_infos, instruction) -> str:
        # construct system prompt
        output_fields_and_description = {key: f"Your {key}." if not 'answer' in key else f"Your {key}. Return ONLY the alphabet choice, i.e. A or B or C or D." for key in self.output_fields}
        system_prompt = ROLE_DESC(self.role) + "\n\n" + FORMAT_INST(output_fields_and_description)

        # construct input infos text
        input_infos_text = ''
        for input_info in input_infos:
            if isinstance(input_info, Info):
                (field_name, author, content, iteration_idx) = input_info
            else:
                continue
            if author == self.__repr__():
                author += ' (yourself)'
            if field_name == 'task':
                input_infos_text += f'# Your Task:\n{content}\n\n'
            elif iteration_idx != -1:
                input_infos_text += f'### {field_name} #{iteration_idx + 1} by {author}:\n{content}\n\n'
            else:
                input_infos_text += f'### {field_name} by {author}:\n{content}\n\n'

        prompt = input_infos_text + instruction
        return system_prompt, prompt

    def query(self, input_infos: list, instruction, iteration_idx=-1) -> dict:
        system_prompt, prompt = self.generate_prompt(input_infos, instruction)
        try:
            response_json = {}
            response_json = get_json_response_from_gpt(prompt, system_prompt, self.temperature)
            assert len(response_json) == len(self.output_fields), "not returning enough fields"
        except Exception as e:
            # print(e)
            if "maximum context length" in str(e) and SEARCHING_MODE:
                raise AssertionError("The context is too long. Please try to design the agent to have shorter context.")
            # try to fill in the missing field
            for key in self.output_fields:
                if not key in response_json and len(response_json) < len(self.output_fields):
                    response_json[key] = ''
            for key in copy.deepcopy(list(response_json.keys())):
                if len(response_json) > len(self.output_fields) and not key in self.output_fields:
                    del response_json[key]
        output_infos = []
        for key, value in response_json.items():
            info = Info(key, self.__repr__(), value, iteration_idx)
            output_infos.append(info)
        return output_infos

    def __repr__(self):
        return f"{self.agent_name} {self.id}"

    def __call__(self, input_infos: list, instruction, iteration_idx=-1):
        return self.query(input_infos, instruction, iteration_idx=iteration_idx)


class AgentSystem():
    def __init__(self) -> None:
        pass


def search(args):
    file_path = os.path.join(args.save_dir, f"{args.expr_name}_run_archive.json")
    if os.path.exists(file_path):
        with open(file_path, 'r') as json_file:
            archive = json.load(json_file)
        if "generation" in archive[-1] and isinstance(archive[-1]['generation'], int):
            start = archive[-1]['generation']
        else:
            start = 0
    else:
        archive = get_init_archive()
        start = 0
<<<<<<< HEAD
    initial_archive_scores = []
    for solution in archive:
        if 'fitness' in solution:
            upper_bound = get_upper_bound(solution['fitness'])
            initial_archive_scores.append(upper_bound)
=======
    achive_fitnesses = []
    for solution in archive:
        if 'fitness' in solution:
            achive_fitnesses.append(get_upper_bound(solution['fitness']))
>>>>>>> 4ca3c575
            continue

        solution['generation'] = "initial"
        print(f"============Initial Archive: {solution['name']}=================")
        try:
            acc_list = evaluate_forward_fn(args, solution["code"])
        except Exception as e:
            print("During evaluating initial archive:")
            print(e)
            continue
        fitness_str = bootstrap_confidence_interval(acc_list)
        solution['fitness'] = fitness_str
<<<<<<< HEAD
        upper_bound = get_upper_bound(fitness_str)
        initial_archive_scores.append(upper_bound)
=======
        achive_fitnesses.append(get_upper_bound(fitness_str))
>>>>>>> 4ca3c575

        # save results
        os.makedirs(os.path.dirname(file_path), exist_ok=True)
        with open(file_path, 'w') as json_file:
            json.dump(archive, json_file, indent=4)

    for n in range(start, args.n_generation):
        print(f"============Generation {n + 1}=================")
        system_prompt, prompt = get_prompt(archive)
        msg_list = [
            {"role": "system", "content": system_prompt},
            {"role": "user", "content": prompt},
        ]
        try:
            next_solution = get_json_response_from_gpt_reflect(msg_list)

            Reflexion_prompt_1, Reflexion_prompt_2 = get_reflexion_prompt(archive[-1] if n > 0 else None)
            # Reflexion 1
            msg_list.append({"role": "assistant", "content": str(next_solution)})
            msg_list.append({"role": "user", "content": Reflexion_prompt_1})
            next_solution = get_json_response_from_gpt_reflect(msg_list)
            # Reflexion 2
            msg_list.append({"role": "assistant", "content": str(next_solution)})
            msg_list.append({"role": "user", "content": Reflexion_prompt_2})
            next_solution = get_json_response_from_gpt_reflect(msg_list)
        except Exception as e:
            print("During LLM generate new solution:")
            print(e)
            n -= 1
            continue

        acc_list = []
        for _ in range(args.debug_max):
            try:
                acc_list = evaluate_forward_fn(args, next_solution["code"])
                if np.mean(acc_list) < 0.01 and SEARCHING_MODE:
                    raise Exception("All 0 accuracy")
                break
            except Exception as e:
                print("During evaluation:")
                print(e)
                msg_list.append({"role": "assistant", "content": str(next_solution)})
                msg_list.append({"role": "user", "content": f"Error during evaluation:\n{e}\nCarefully consider where you went wrong in your latest implementation. Using insights from previous attempts, try to debug the current code to implement the same thought. Repeat your previous thought in 'thought', and put your thinking for debugging in 'debug_thought'"})
                try:
                    next_solution = get_json_response_from_gpt_reflect(msg_list)
                except Exception as e:
                    print("During LLM generate new solution:")
                    print(e)
                    continue
                continue
        if not acc_list:
            n -= 1
            continue
        
        fitness_str = bootstrap_confidence_interval(acc_list)
<<<<<<< HEAD
        upper_bound = get_upper_bound(fitness_str)
        if upper_bound < min(initial_archive_scores):
            n -= 1
            continue
=======
        if get_upper_bound(fitness_str) < min(achive_fitnesses):
            print(f"Skipping agent because it has a lower fitness than the minimum fitness in the archive")
            n -= 1
            continue
        
>>>>>>> 4ca3c575
        next_solution['fitness'] = fitness_str
        next_solution['generation'] = n + 1

        if 'debug_thought' in next_solution:
            del next_solution['debug_thought']
        if 'reflection' in next_solution:
            del next_solution['reflection']
        archive.append(next_solution)

        # save results
        os.makedirs(os.path.dirname(file_path), exist_ok=True)
        with open(file_path, 'w') as json_file:
            json.dump(archive, json_file, indent=4)

def print_list_dict(list_dict):
    new_list_dict = []
    for d in list_dict:
        d['thought'] = 'thought'
        d['code'] = 'code'
        new_list_dict.append(d)
    print(new_list_dict)
    
    
def get_upper_bound(upper_bound_string):
    match = re.search(r'\(([\d.]+)%,\s*([\d.]+)%\)', upper_bound_string)
    if match:
        return float(match.group(2))
    else:
        return 0.0
    

def evaluate(args):
    file_path = os.path.join(args.save_dir, f"{args.expr_name}_run_archive.json")
    eval_file_path = str(os.path.join(args.save_dir, f"{args.expr_name}_run_archive.json")).strip(".json") + "_evaluate.json"
    with open(file_path, 'r') as json_file:
        archive = json.load(json_file)
    eval_archive = []
    if os.path.exists(eval_file_path):
        with open(eval_file_path, 'r') as json_file:
            eval_archive = json.load(json_file)

   
    current_idx = 0
    while (current_idx < len(archive)):
        with open(file_path, 'r') as json_file:
            archive = json.load(json_file)
        sorted_archive = sorted(archive, key=lambda x: get_upper_bound(x['fitness']), reverse=True)
        
        count = 0
        max_agents = args.max_agents
        evaluation_candidates = [] # only choosing top agents to evaluate
        for archived_agent in archive:
            if archived_agent['generation'] == "initial":
                evaluation_candidates.append(archived_agent)
        for archived_agent in sorted_archive:
            if archived_agent['generation'] == "initial":
                continue
            if count >= max_agents:
                break
            evaluation_candidates.append(archived_agent)
            count += 1

        if current_idx < len(eval_archive):
            current_idx += 1
            continue
        
        if current_idx >= len(evaluation_candidates):
            break
        sol = evaluation_candidates[current_idx]
        print(f"current_gen: {sol['generation']}, current_idx: {current_idx}")
        current_idx += 1
        try:
            acc_list = evaluate_forward_fn(args, sol["code"])
        except Exception as e:
            print(e)
            continue
        fitness_str = bootstrap_confidence_interval(acc_list)
        sol['test_fitness'] = fitness_str
        eval_archive.append(sol)

        # save results
        os.makedirs(os.path.dirname(eval_file_path), exist_ok=True)
        with open(eval_file_path, 'w') as json_file:
            json.dump(eval_archive, json_file, indent=4)


def evaluate_forward_fn(args, forward_str):
    # dynamically define forward()
    # modified from https://github.com/luchris429/DiscoPOP/blob/main/scripts/launch_evo.py
    namespace = {}
    exec(forward_str, globals(), namespace)
    names = list(namespace.keys())
    if len(names) != 1:
        raise AssertionError(f"{len(names)} things in namespace. Please only provide 1")
    func = namespace[names[0]]
    if not callable(func):
        raise AssertionError(f"{func} is not callable")
    setattr(AgentSystem, "forward", func)

    LETTER_TO_INDEX = {'A': 0, 'B': 1, 'C': 2, 'D': 3}
    # set seed 0 for valid set
    df = pandas.read_csv(args.data_filename)
    random.seed(args.shuffle_seed)
    examples = [row.to_dict() for _, row in df.iterrows()]
    random.shuffle(examples)

    if SEARCHING_MODE:
        examples = examples[:args.valid_size] * args.n_repreat
    else:
        examples = examples[args.valid_size:args.valid_size + args.test_size] * args.n_repreat

    questions = [format_multichoice_question(example) for example in examples]
    answers = [LETTER_TO_INDEX[example['Answer']] for example in examples]

    print(f"problem length: {len(examples)}")
    max_workers = min(len(examples), args.max_workers) if args.multiprocessing else 1

    task_queue = []
    for q in questions:
        taskInfo = Info('task', 'User', q, -1)
        task_queue.append(taskInfo)

    agentSystem = AgentSystem()

    acc_list = []
    with ThreadPoolExecutor(max_workers=max_workers) as executor:
        results = list(tqdm(executor.map(agentSystem.forward, task_queue), total=len(task_queue)))
    for q_idx, res in enumerate(results):
        try:
            if isinstance(res, str) and res in LETTER_TO_INDEX:
                predicted_idx = LETTER_TO_INDEX[res]
            elif 'A)' in res:
                predicted_idx = 0
            elif 'B)' in res:
                predicted_idx = 1
            elif 'C)' in res:
                predicted_idx = 2
            elif 'D)' in res:
                predicted_idx = 3
            elif isinstance(res, list):
                try_res = res[1]
                predicted_idx = LETTER_TO_INDEX[try_res.content]
            elif res.content in LETTER_TO_INDEX:
                predicted_idx = LETTER_TO_INDEX[res.content]
            elif 'A)' in res.content:
                predicted_idx = 0
            elif 'B)' in res.content:
                predicted_idx = 1
            elif 'C)' in res.content:
                predicted_idx = 2
            elif 'D)' in res.content:
                predicted_idx = 3
            else:
                print(f"error in q {q_idx}: {res}")
                acc_list.append(0)
                continue
        except Exception as e:
            acc_list.append(0)
            continue

        if predicted_idx == answers[q_idx]:
            acc_list.append(1)
        else:
            acc_list.append(0)
    print(f"acc: {bootstrap_confidence_interval(acc_list)}")
    return acc_list


if __name__ == "__main__":
    parser = argparse.ArgumentParser()
    parser.add_argument('--data_filename', type=str, default="dataset/mmlu.csv")
    parser.add_argument('--valid_size', type=int, default=128)
    parser.add_argument('--test_size', type=int, default=800)
    parser.add_argument('--shuffle_seed', type=int, default=0)
    parser.add_argument('--n_repreat', type=int, default=1)
    parser.add_argument('--multiprocessing', action='store_true', default=True)
    parser.add_argument('--max_workers', type=int, default=48)
    parser.add_argument('--debug', action='store_true', default=True)
    parser.add_argument('--save_dir', type=str, default='results/')
    parser.add_argument('--expr_name', type=str, default="mmlu_gpt3.5_results")
    parser.add_argument('--n_generation', type=int, default=30)
    parser.add_argument('--debug_max', type=int, default=1)
    parser.add_argument('--max_agents', type=int, default=5)

    print('no bad agent')
    args = parser.parse_args()
    # search
    SEARCHING_MODE = True
    search(args)

    # evaluate
    SEARCHING_MODE = False
    evaluate(args)<|MERGE_RESOLUTION|>--- conflicted
+++ resolved
@@ -180,18 +180,10 @@
     else:
         archive = get_init_archive()
         start = 0
-<<<<<<< HEAD
-    initial_archive_scores = []
-    for solution in archive:
-        if 'fitness' in solution:
-            upper_bound = get_upper_bound(solution['fitness'])
-            initial_archive_scores.append(upper_bound)
-=======
     achive_fitnesses = []
     for solution in archive:
         if 'fitness' in solution:
             achive_fitnesses.append(get_upper_bound(solution['fitness']))
->>>>>>> 4ca3c575
             continue
 
         solution['generation'] = "initial"
@@ -204,12 +196,7 @@
             continue
         fitness_str = bootstrap_confidence_interval(acc_list)
         solution['fitness'] = fitness_str
-<<<<<<< HEAD
-        upper_bound = get_upper_bound(fitness_str)
-        initial_archive_scores.append(upper_bound)
-=======
         achive_fitnesses.append(get_upper_bound(fitness_str))
->>>>>>> 4ca3c575
 
         # save results
         os.makedirs(os.path.dirname(file_path), exist_ok=True)
@@ -265,18 +252,11 @@
             continue
         
         fitness_str = bootstrap_confidence_interval(acc_list)
-<<<<<<< HEAD
-        upper_bound = get_upper_bound(fitness_str)
-        if upper_bound < min(initial_archive_scores):
-            n -= 1
-            continue
-=======
         if get_upper_bound(fitness_str) < min(achive_fitnesses):
             print(f"Skipping agent because it has a lower fitness than the minimum fitness in the archive")
             n -= 1
             continue
         
->>>>>>> 4ca3c575
         next_solution['fitness'] = fitness_str
         next_solution['generation'] = n + 1
 
